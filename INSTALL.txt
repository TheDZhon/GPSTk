--- conflicted
+++ resolved
@@ -182,9 +182,6 @@
 
     $ ./build.sh -h
 
-<<<<<<< HEAD
-Step-by-step procedure with pictures on building, installing, and testing the GPSTk under Xcode can be found at gpstk.org:
-=======
 Note that the script will NOT update your shell environment, so you
 will need to export the library install path if you install to a 
 non-standard path. The build script will test your paths to and warn
@@ -208,7 +205,6 @@
 
 Step-by-step procedure with pictures on building, installing, and testing the GPSTk under Xcode can be 
 found at gpstk.org:
->>>>>>> 3b79afcc
 
     http://www.gpstk.org/bin/view/Documentation/BuildingGPSTkUnderOSX
 
@@ -216,12 +212,8 @@
 Windows and Microsoft Visual Studio: Building with CMake:
 ---------------------------------------------------------
 
-<<<<<<< HEAD
-Step-by-step procedure with pictures on building, installing, and testing the GPSTk under Visual Studio 2012 can be found at gpstk.org:
-=======
 Step-by-step procedure with pictures on building, installing, and testing the GPSTk under Visual Studio 
 2012 can be found at gpstk.org:
->>>>>>> 3b79afcc
 
     http://www.gpstk.org/bin/view/Documentation/BuildingGPSTkUnderWindows
 
